--- conflicted
+++ resolved
@@ -14,13 +14,9 @@
 opentelemetry_sdk = { version = "0.20.0", features = ["metrics"] }
 tracing = { version = "0.1.37" }
 
-# OTLP Featue
+# OTLP feature
 tonic = { version = "0.9.2", features = ["tls"], optional = true }
-<<<<<<< HEAD
-tokio = { version = "1.32.0", features = ["default"], optional = true }
-=======
 tokio = { version = "1.33.0", features = ["default"], optional = true }
->>>>>>> 2ded7279
 opentelemetry-otlp = { version = "0.13.0", features = ["tonic", "metrics", "grpc-tonic" , "tls", "tls-roots"], optional = true }
 
 # Prometheus Feature
