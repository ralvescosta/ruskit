--- conflicted
+++ resolved
@@ -14,15 +14,9 @@
 tracing = { version = "0.1.37" }
 async-trait = { version = "0.1.73" }
 bytes = { version = "1.5.0", features = ["serde"] }
-<<<<<<< HEAD
-paho-mqtt = { version = "0.12.2" }
-serde = { version = "1.0.188", features = ["derive"] }
-serde_json = { version = "1.0.105" }
-=======
 paho-mqtt = { version = "0.12.3" }
 serde = { version = "1.0.190", features = ["derive"] }
 serde_json = { version = "1.0.108" }
->>>>>>> 2ded7279
 futures-util = { version = "0.3.26" }
 thiserror = { version = "1.0.50" }
 
